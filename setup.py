--- conflicted
+++ resolved
@@ -21,12 +21,8 @@
         "web3 >=5.27.0",
     ],
     extras_require={
-<<<<<<< HEAD
-        "dev": ["isort", "mypy", "wheel", "py-solc-x"],
-=======
-        "dev": ["isort", "mypy", "wheel", "web3[tester] >=5.27.0"],
+        "dev": ["isort", "mypy", "py-solc-x", "wheel", "web3[tester] >=5.27.0"],
         "moonstream": ["moonstreamdb >= 0.3.2"],
->>>>>>> 0c7f14d7
         "distribute": ["setuptools", "twine", "wheel"],
     },
     description="moonworm: Generate a command line interface to any Ethereum smart contract",
